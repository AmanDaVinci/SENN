--- conflicted
+++ resolved
@@ -1,15 +1,7 @@
-<<<<<<< HEAD
 from models.senn import SENN
 from models.aggregators import *
 from models.parameterizers import *
 from models.conceptizers import *
-=======
-from models.senn import SENN, DiSENN
-from models.conceptizer import *
-from models.parameterizer import *
-from models.aggregator import *
-from datasets.dataloaders import get_dataloader
->>>>>>> e308f5a6
 from models.losses import *
 from datasets.dataloaders import get_dataloader
 from utils.concept_representations import *
@@ -68,16 +60,11 @@
     print("==================================================")
     pprint(config)
     config = SimpleNamespace(**config)
-<<<<<<< HEAD
-    # create the trainer class and init with configs
-    trainer = Trainer(config)
-=======
     # create the trainer class and init with config
     if hasattr(config, 'model_class') and config.model_class == 'DiSENN':
         trainer = DiSENNTrainer(config)
     else:
         trainer = Trainer(config)
->>>>>>> e308f5a6
     return trainer
 
 
